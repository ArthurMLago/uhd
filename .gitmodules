[submodule "fpga-src"]
	path = fpga-src
<<<<<<< HEAD
	url = git@github.com:EttusResearch/fpga.git
	branch = rfnoc-devel
=======
	url = https://github.com/EttusResearch/fpga.git
	branch = master
>>>>>>> e28d7844
<|MERGE_RESOLUTION|>--- conflicted
+++ resolved
@@ -1,9 +1,4 @@
 [submodule "fpga-src"]
 	path = fpga-src
-<<<<<<< HEAD
-	url = git@github.com:EttusResearch/fpga.git
-	branch = rfnoc-devel
-=======
 	url = https://github.com/EttusResearch/fpga.git
-	branch = master
->>>>>>> e28d7844
+	branch = rfnoc-devel