--- conflicted
+++ resolved
@@ -130,15 +130,11 @@
     //udp_uart_init(UART0_BASE, X300_GPSDO_UDP_PORT);
 
     //now we can init the rest with prints
-<<<<<<< HEAD
-    UHD_FW_TRACE_FSTR(INFO, "[ZPU Init Begin -- CPU CLOCK is %d MHz]", (CPU_CLOCK/1000000));
-=======
     UHD_FW_TRACE(INFO, "[ZPU Initializing]");
     UHD_FW_TRACE_FSTR(INFO, "-- Firmware Compat Number: %u.%u", (int)X300_FW_COMPAT_MAJOR, (int)X300_FW_COMPAT_MINOR);
     uint32_t fpga_compat = wb_peek32(SR_ADDR(SET0_BASE, RB_FPGA_COMPAT));
     UHD_FW_TRACE_FSTR(INFO, "-- FPGA Compat Number: %u.%u", (fpga_compat>>16), (fpga_compat&0xFFFF));
     UHD_FW_TRACE_FSTR(INFO, "-- Clock Frequency: %u MHz", (CPU_CLOCK/1000000));
->>>>>>> 13f9f07c
 
     //i2c rate init
     wb_i2c_init(I2C0_BASE, CPU_CLOCK);
@@ -148,12 +144,6 @@
     //hold phy in reset
     wb_poke32(SR_ADDR(SET0_BASE, SR_SW_RST), SW_RST_PHY);
 
-<<<<<<< HEAD
-    UHD_FW_TRACE_FSTR(INFO, "eth0 is %2dG", ((wb_peek32(SR_ADDR(RB0_BASE, RB_ETH_TYPE0))==1) ? 10 : 1));
-    UHD_FW_TRACE_FSTR(INFO, "eth1 is %2dG", ((wb_peek32(SR_ADDR(RB0_BASE, RB_ETH_TYPE1))==1) ? 10 : 1));
-
-=======
->>>>>>> 13f9f07c
     //setup net stack and eth state machines
     init_network();
 
@@ -163,12 +153,6 @@
     //print network summary
     for (uint8_t e = 0; e < ethernet_ninterfaces(); e++)
     {
-<<<<<<< HEAD
-        UHD_FW_TRACE_FSTR(INFO, "  MAC%u:     %s", (int)e, mac_addr_to_str(u3_net_stack_get_mac_addr(e)));
-        UHD_FW_TRACE_FSTR(INFO, "  IP%u:      %s", (int)e, ip_addr_to_str(u3_net_stack_get_ip_addr(e)));
-        UHD_FW_TRACE_FSTR(INFO, "  SUBNET%u:  %s", (int)e, ip_addr_to_str(u3_net_stack_get_subnet(e)));
-        UHD_FW_TRACE_FSTR(INFO, "  BCAST%u:   %s", (int)e, ip_addr_to_str(u3_net_stack_get_bcast(e)));
-=======
         uint32_t offset = SR_ADDR(RB0_BASE, ((e==1)?RB_ETH_TYPE1:RB_ETH_TYPE0));
         UHD_FW_TRACE_FSTR(INFO, "Ethernet Port %u:", (int)e);
         UHD_FW_TRACE_FSTR(INFO, "-- PHY:    %s", ((wb_peek32(offset)==1) ? "10Gbps" : "1Gbps"));
@@ -176,7 +160,6 @@
         UHD_FW_TRACE_FSTR(INFO, "-- IP:     %s", ip_addr_to_str(u3_net_stack_get_ip_addr(e)));
         UHD_FW_TRACE_FSTR(INFO, "-- SUBNET: %s", ip_addr_to_str(u3_net_stack_get_subnet(e)));
         UHD_FW_TRACE_FSTR(INFO, "-- BCAST:  %s", ip_addr_to_str(u3_net_stack_get_bcast(e)));
->>>>>>> 13f9f07c
     }
 
     // For eth interfaces, initialize the PHY's
