#
# Copyright 2010-2014,2016 Ettus Research LLC
# Copyright 2018 Ettus Research, a National Instruments Company
#
# SPDX-License-Identifier: GPL-3.0-or-later
#

########################################################################
INCLUDE(UHDPython) #requires python for parsing
FIND_PACKAGE(Git QUIET)

########################################################################
# Setup Version Numbers
#  - Increment major on large-scale library changes
#  - Increment API on API changes
#  - Increment ABI on ABI changes
#  - Increment patch for bugfixes and docs
#  - set UHD_VERSION_DEVEL to true for master and development branches
########################################################################
<<<<<<< HEAD
SET(UHD_VERSION_MAJOR 4)
SET(UHD_VERSION_API   0)
SET(UHD_VERSION_ABI   0)
SET(UHD_VERSION_PATCH rfnoc)
SET(UHD_VERSION_DEVEL TRUE)
=======
SET(UHD_VERSION_MAJOR   3)
SET(UHD_VERSION_API    12)
SET(UHD_VERSION_ABI     0)
SET(UHD_VERSION_PATCH   0)
SET(UHD_VERSION_DEVEL FALSE)
>>>>>>> a1fa68d7

########################################################################
# If we're on a development branch, we skip the patch version
########################################################################
IF(DEFINED UHD_VERSION_PATCH_OVERRIDE)
    SET(UHD_VERSION_DEVEL FALSE)
    SET(UHD_VERSION_PATCH ${UHD_VERSION_PATCH_OVERRIDE})
ENDIF(DEFINED UHD_VERSION_PATCH_OVERRIDE)
IF(NOT DEFINED UHD_VERSION_DEVEL)
    SET(UHD_VERSION_DEVEL FALSE)
ENDIF(NOT DEFINED UHD_VERSION_DEVEL)
SET(UHD_GIT_BRANCH "")
IF(GIT_FOUND)
    EXECUTE_PROCESS(
        WORKING_DIRECTORY ${CMAKE_SOURCE_DIR}
        COMMAND ${GIT_EXECUTABLE} rev-parse --abbrev-ref HEAD
        OUTPUT_VARIABLE _git_branch OUTPUT_STRIP_TRAILING_WHITESPACE
        RESULT_VARIABLE _git_branch_result
    )
    IF(_git_branch_result EQUAL 0)
        SET(UHD_GIT_BRANCH ${_git_branch})
        IF(UHD_GIT_BRANCH STREQUAL "maint")
            MESSAGE(STATUS "Operating on maint branch (stable).")
	    SET(UHD_VERSION_DEVEL FALSE)
        ELSEIF(UHD_GIT_BRANCH STREQUAL "master")
            MESSAGE(STATUS "Operating on master branch.")
            SET(UHD_VERSION_DEVEL TRUE)
        ELSE()
            MESSAGE(STATUS "Working off of feature or development branch. Updating version number.")
            EXECUTE_PROCESS(
                COMMAND ${PYTHON_EXECUTABLE} -c "print('${_git_branch}'.replace('/', '-'))"
                OUTPUT_VARIABLE _git_safe_branch OUTPUT_STRIP_TRAILING_WHITESPACE
            )
            SET(UHD_VERSION_PATCH ${_git_safe_branch})
            SET(UHD_VERSION_DEVEL TRUE)
        ENDIF()
    ELSE()
        MESSAGE(STATUS "Could not determine git branch. Probably building from tarball.")
    ENDIF()
ELSE(GIT_FOUND)
    MESSAGE(WARNING "Could not detect git executable! Could not determine exact version of UHD!")
ENDIF(GIT_FOUND)

########################################################################
# Version information discovery through git log
########################################################################

#grab the git ref id for the current head
EXECUTE_PROCESS(
    WORKING_DIRECTORY ${CMAKE_SOURCE_DIR}
    COMMAND ${GIT_EXECUTABLE} describe --always --abbrev=8 --long
    OUTPUT_VARIABLE _git_describe OUTPUT_STRIP_TRAILING_WHITESPACE
    RESULT_VARIABLE _git_describe_result
)

#only set the build info on success
IF(_git_describe_result EQUAL 0)
    IF(NOT UHD_GIT_COUNT)
        EXECUTE_PROCESS(
            WORKING_DIRECTORY ${CMAKE_SOURCE_DIR}
            COMMAND ${PYTHON_EXECUTABLE} -c "
try:
    print('${_git_describe}'.split('-')[-2])
except IndexError:
    print('0')
"
            OUTPUT_VARIABLE UHD_GIT_COUNT OUTPUT_STRIP_TRAILING_WHITESPACE
        )
    ENDIF()
    IF(NOT UHD_GIT_HASH)
        EXECUTE_PROCESS(
            WORKING_DIRECTORY ${CMAKE_SOURCE_DIR}
            COMMAND ${PYTHON_EXECUTABLE} -c "
try:
    print('${_git_describe}'.split('-')[-1])
except IndexError:
    print('unknown')
"
             OUTPUT_VARIABLE UHD_GIT_HASH OUTPUT_STRIP_TRAILING_WHITESPACE
        )
    ENDIF()
ENDIF()

## Set default values if all fails. Make sure they're identical to the ones above.
IF(NOT UHD_GIT_COUNT)
    SET(UHD_GIT_COUNT "0")
ENDIF()

IF(NOT UHD_GIT_HASH)
    SET(UHD_GIT_HASH "unknown")
ENDIF()

IF(UHD_RELEASE_MODE)
    SET(UHD_GIT_HASH ${UHD_RELEASE_MODE})

    #Ignore UHD_GIT_COUNT in UHD_VERSION if the string 'release' is in UHD_RELEASE_MODE
    EXECUTE_PROCESS(
        WORKING_DIRECTORY ${CMAKE_SOURCE_DIR}
        COMMAND ${PYTHON_EXECUTABLE} -c "print ('release' in '${UHD_RELEASE_MODE}') or ('rc' in '${UHD_RELEASE_MODE}')"
        OUTPUT_VARIABLE TRIM_UHD_VERSION OUTPUT_STRIP_TRAILING_WHITESPACE
    )
ENDIF()


########################################################################
IF(DEFINED UHD_VERSION)
    SET(UHD_VERSION "${UHD_VERSION}" CACHE STRING "Set UHD_VERSION to a custom value")
ELSEIF(TRIM_UHD_VERSION STREQUAL "True")
    SET(UHD_VERSION "${UHD_VERSION_MAJOR}.${UHD_VERSION_API}.${UHD_VERSION_ABI}.${UHD_VERSION_PATCH}-${UHD_GIT_HASH}")
ELSE()
    SET(UHD_VERSION "${UHD_VERSION_MAJOR}.${UHD_VERSION_API}.${UHD_VERSION_ABI}.${UHD_VERSION_PATCH}-${UHD_GIT_COUNT}-${UHD_GIT_HASH}")
ENDIF()<|MERGE_RESOLUTION|>--- conflicted
+++ resolved
@@ -17,19 +17,11 @@
 #  - Increment patch for bugfixes and docs
 #  - set UHD_VERSION_DEVEL to true for master and development branches
 ########################################################################
-<<<<<<< HEAD
 SET(UHD_VERSION_MAJOR 4)
 SET(UHD_VERSION_API   0)
 SET(UHD_VERSION_ABI   0)
 SET(UHD_VERSION_PATCH rfnoc)
 SET(UHD_VERSION_DEVEL TRUE)
-=======
-SET(UHD_VERSION_MAJOR   3)
-SET(UHD_VERSION_API    12)
-SET(UHD_VERSION_ABI     0)
-SET(UHD_VERSION_PATCH   0)
-SET(UHD_VERSION_DEVEL FALSE)
->>>>>>> a1fa68d7
 
 ########################################################################
 # If we're on a development branch, we skip the patch version
