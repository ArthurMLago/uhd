--- conflicted
+++ resolved
@@ -27,11 +27,7 @@
 class pseudo_ctrl_iface_impl : public ctrl_iface
 {
   public:
-<<<<<<< HEAD
-    pseudo_ctrl_iface_impl() {};
-=======
     pseudo_ctrl_iface_impl() {}
->>>>>>> 70d8d2a7
     virtual ~pseudo_ctrl_iface_impl() {}
 
     uint64_t send_cmd_pkt(
