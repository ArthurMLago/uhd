//
// Copyright 2013-2015 Ettus Research LLC
// Copyright 2018 Ettus Research, a National Instruments Company
//
// SPDX-License-Identifier: GPL-3.0-or-later
//

#ifndef INCLUDED_E300_IMPL_HPP
#define INCLUDED_E300_IMPL_HPP

#include "../device3/device3_impl.hpp"
#include <uhd/property_tree.hpp>
#include <uhd/usrp/mboard_eeprom.hpp>
#include <uhd/usrp/dboard_eeprom.hpp>
#include <uhd/usrp/subdev_spec.hpp>
#include <uhd/types/serial.hpp>
#include <uhd/types/sensors.hpp>

#include <boost/weak_ptr.hpp>
#include <boost/thread/mutex.hpp>
#include <boost/dynamic_bitset.hpp>
#include <string>
#include "e300_fifo_config.hpp"

#include "e300_global_regs.hpp"
#include "e300_i2c.hpp"
#include "e300_eeprom_manager.hpp"
#include "e300_sensor_manager.hpp"

/* if we don't compile with gpsd support, don't bother */
#ifdef E300_GPSD
#include "gpsd_iface.hpp"
#endif

#include <atomic>

namespace uhd { namespace usrp { namespace e300 {

static const std::string E300_FPGA_FILE_NAME = "usrp_e300_fpga.bit";
static const std::string E310_SG1_FPGA_FILE_NAME = "usrp_e310_fpga.bit";
static const std::string E310_SG3_FPGA_FILE_NAME = "usrp_e310_fpga_sg3.bit";

static const std::string E3XX_SG1_FPGA_IDLE_FILE_NAME = "usrp_e3xx_fpga_idle.bit";
static const std::string E3XX_SG3_FPGA_IDLE_FILE_NAME = "usrp_e3xx_fpga_idle_sg3.bit";

static const std::string E300_TEMP_SYSFS = "iio:device0";
static const std::string E300_SPIDEV_DEVICE  = "/dev/spidev0.1";
static const std::string E300_I2CDEV_DEVICE  = "/dev/i2c-0";

static std::string E300_SERVER_RX_PORT0    = "21756";
static std::string E300_SERVER_TX_PORT0    = "21757";
static std::string E300_SERVER_CTRL_PORT0  = "21758";

static std::string E300_SERVER_RX_PORT1    = "21856";
static std::string E300_SERVER_TX_PORT1    = "21857";
static std::string E300_SERVER_CTRL_PORT1  = "21858";


static std::string E300_SERVER_CODEC_PORT  = "21759";
static std::string E300_SERVER_GREGS_PORT  = "21760";
static std::string E300_SERVER_I2C_PORT    = "21761";
static std::string E300_SERVER_SENSOR_PORT = "21762";

static const double E300_RX_SW_BUFF_FULLNESS = 0.9;        //Buffer should be half full
static const size_t E300_RX_FC_REQUEST_FREQ = 5; // per flow ctrl window
static const size_t E300_TX_FC_RESPONSE_FREQ = 8; // per flow ctrl window

// crossbar settings
static const uint8_t E300_RADIO_DEST_PREFIX_TX   = 0;
static const uint8_t E300_RADIO_DEST_PREFIX_CTRL = 1;
static const uint8_t E300_RADIO_DEST_PREFIX_RX   = 2;

static const uint8_t E300_XB_DST_AXI = 0;
static const uint8_t E300_XB_DST_RADIO  = 1;
static const uint8_t E300_XB_DST_R1  = 2;
// RFNoC blocks are connected to the first port
// after the last radio (there might be less than 2
// radios).

static const uint8_t E300_DEVICE_THERE = 2;
static const uint8_t E300_DEVICE_HERE  = 0;

static const size_t E300_R0_CTRL_STREAM    = (0 << 2) | E300_RADIO_DEST_PREFIX_CTRL;
static const size_t E300_R0_TX_DATA_STREAM = (0 << 2) | E300_RADIO_DEST_PREFIX_TX;
static const size_t E300_R0_RX_DATA_STREAM = (0 << 2) | E300_RADIO_DEST_PREFIX_RX;

static const size_t E300_R1_CTRL_STREAM    = (1 << 2) | E300_RADIO_DEST_PREFIX_CTRL;
static const size_t E300_R1_TX_DATA_STREAM = (1 << 2) | E300_RADIO_DEST_PREFIX_TX;
static const size_t E300_R1_RX_DATA_STREAM = (1 << 2) | E300_RADIO_DEST_PREFIX_RX;

uhd::device_addrs_t e300_find(const uhd::device_addr_t &multi_dev_hint);
void get_e3x0_fpga_images(const uhd::device_addr_t &device_args,
                          std::string &fpga_image,
                          std::string &idle_image);

/*!
 * USRP-E300 implementation guts:
 * The implementation details are encapsulated here.
 * Handles properties on the mboard, dboard, dsps...
 */
class e300_impl : public uhd::usrp::device3_impl
{
public:
    /************************************************************************
     * Structors
     ***********************************************************************/
    e300_impl(const uhd::device_addr_t &);
    virtual ~e300_impl(void);

private: // types
    enum compat_t {FPGA_MAJOR, FPGA_MINOR};

protected: // methods
    /************************************************************************
     * Legacy device3 stuff
     ***********************************************************************/
    void subdev_to_blockid(
            const uhd::usrp::subdev_spec_pair_t &spec, const size_t mb_i,
            rfnoc::block_id_t &block_id, uhd::device_addr_t &block_args
    );
    uhd::usrp::subdev_spec_pair_t blockid_to_subdev(
            const rfnoc::block_id_t &blockid, const device_addr_t &block_args
    );

    /************************************************************************
     * Transport related
     ***********************************************************************/
    uhd::device_addr_t get_rx_hints(size_t);

private: // methods
    /************************************************************************
     * Initialization
     ***********************************************************************/
    void _register_loopback_self_test(wb_iface::sptr iface, uint32_t w_addr, uint32_t r_addr);

    uint32_t _get_version(compat_t which);
    std::string _get_version_hash(void);

    /************************************************************************
     * Transport related
     ***********************************************************************/
    uhd::sid_t _allocate_sid(const uhd::sid_t &address);

    void _setup_dest_mapping(
        const uhd::sid_t &sid,
        const size_t which_stream);

    /*! Return the first free AXI channel pair.
     *
     * \throws uhd::runtime_error if no free channel pairs are available.
     */
    size_t _get_axi_dma_channel_pair();

    // For network mode
    uint16_t _get_udp_port(
        uint8_t destination,
        uint8_t prefix);

    uhd::both_xports_t make_transport(
        const uhd::sid_t &address,
        const xport_type_t type,
        const uhd::device_addr_t &args
    );

    uhd::endianness_t get_transport_endianness(size_t) {
        return uhd::ENDIANNESS_LITTLE;
    };

    /************************************************************************
     * Helpers
     ***********************************************************************/
    void _update_clock_source(const std::string &);

private: // members
    const uhd::device_addr_t               _device_addr;
    xport_t                                _xport_path;
    e300_fifo_interface::sptr              _fifo_iface;
<<<<<<< HEAD
=======
    std::atomic<size_t>                    _sid_framer;
>>>>>>> ba5722f6
    boost::dynamic_bitset<>                _dma_chans_available;
    global_regs::sptr                      _global_regs;
    e300_sensor_manager::sptr              _sensor_manager;
    e300_eeprom_manager::sptr              _eeprom_manager;
    uhd::transport::zero_copy_xport_params _data_xport_params;
    uhd::transport::zero_copy_xport_params _ctrl_xport_params;
    std::string                            _idle_image;
    bool                                   _do_not_reload;
#ifdef E300_GPSD
    gpsd_iface::sptr                       _gps;
    static const size_t                    _GPS_TIMEOUT = 5;
#endif
};

}}} // namespace uhd::usrp::e300

#endif /* INCLUDED_E300_IMPL_HPP */<|MERGE_RESOLUTION|>--- conflicted
+++ resolved
@@ -175,10 +175,7 @@
     const uhd::device_addr_t               _device_addr;
     xport_t                                _xport_path;
     e300_fifo_interface::sptr              _fifo_iface;
-<<<<<<< HEAD
-=======
     std::atomic<size_t>                    _sid_framer;
->>>>>>> ba5722f6
     boost::dynamic_bitset<>                _dma_chans_available;
     global_regs::sptr                      _global_regs;
     e300_sensor_manager::sptr              _sensor_manager;
