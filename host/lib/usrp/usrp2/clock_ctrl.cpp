--- conflicted
+++ resolved
@@ -132,13 +132,9 @@
 
     void set_rate_tx_dboard_clock(double rate){
         assert_has(get_rates_tx_dboard_clock(), rate, "tx dboard clock rate");
-<<<<<<< HEAD
-        size_t divider = size_t(rate/get_master_clock_rate());
-=======
         size_t divider = size_t(get_master_clock_rate()/rate);
         //bypass when the divider ratio is one
         _ad9510_regs.bypass_divider_out6 = (divider == 1)? 1 : 0;
->>>>>>> 9e419c7b
         //calculate the low and high dividers
         size_t high = divider/2;
         size_t low = divider - high;
