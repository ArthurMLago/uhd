//
// Copyright 2013 Ettus Research LLC
//
// This program is free software: you can redistribute it and/or modify
// it under the terms of the GNU General Public License as published by
// the Free Software Foundation, either version 3 of the License, or
// (at your option) any later version.
//
// This program is distributed in the hope that it will be useful,
// but WITHOUT ANY WARRANTY; without even the implied warranty of
// MERCHANTABILITY or FITNESS FOR A PARTICULAR PURPOSE.  See the
// GNU General Public License for more details.
//
// You should have received a copy of the GNU General Public License
// along with this program.  If not, see <http://www.gnu.org/licenses/>.
//

#ifndef INCLUDED_X300_REGS_HPP
#define INCLUDED_X300_REGS_HPP

#include <uhd/config.hpp>
#include <stdint.h>
#include <uhd/utils/soft_register.hpp>

<<<<<<< HEAD
#define localparam static const int

localparam BL_ADDRESS     = 0;
localparam BL_DATA        = 1;
=======
namespace uhd { namespace usrp { namespace radio {

static UHD_INLINE uint32_t sr_addr(const uint32_t offset)
{
    return offset * 4;
}

static const uint32_t DACSYNC    = 5;
static const uint32_t LOOPBACK   = 6;
static const uint32_t TEST       = 7;
static const uint32_t SPI        = 8;
static const uint32_t GPIO       = 16;
static const uint32_t MISC_OUTS  = 24;
static const uint32_t READBACK   = 32;
static const uint32_t TX_CTRL    = 64;
static const uint32_t RX_CTRL    = 96;
static const uint32_t TIME       = 128;
static const uint32_t RX_DSP     = 144;
static const uint32_t TX_DSP     = 184;
static const uint32_t LEDS       = 195;
static const uint32_t FP_GPIO    = 200;
static const uint32_t RX_FRONT   = 208;
static const uint32_t TX_FRONT   = 216;

static const uint32_t RB32_GPIO            = 0;
static const uint32_t RB32_SPI             = 4;
static const uint32_t RB64_TIME_NOW        = 8;
static const uint32_t RB64_TIME_PPS        = 16;
static const uint32_t RB32_TEST            = 24;
static const uint32_t RB32_RX              = 28;
static const uint32_t RB32_FP_GPIO         = 32;
static const uint32_t RB32_MISC_INS        = 36;

}}} // namespace

#define localparam static const int

localparam BL_ADDRESS    = 0;
localparam BL_DATA       = 1;
>>>>>>> a09e0a31

//wishbone settings map - relevant to host code
#define SET0_BASE     0xa000
#define SETXB_BASE    0xb000
#define BOOT_LDR_BASE 0xfa00
#define I2C0_BASE     0xfe00
#define I2C1_BASE     0xff00
#define SR_ADDR(base, offset) ((base) + (offset)*4)

localparam ZPU_SR_LEDS       = 00;
localparam ZPU_SR_SW_RST     = 01;
localparam ZPU_SR_CLOCK_CTRL = 02;
localparam ZPU_SR_XB_LOCAL   = 03;
localparam ZPU_SR_SPI        = 32;
localparam ZPU_SR_ETHINT0    = 40;
localparam ZPU_SR_ETHINT1    = 56;

//reset bits
#define ZPU_SR_SW_RST_ETH_PHY           (1<<0)
#define ZPU_SR_SW_RST_RADIO_RST         (1<<1)
#define ZPU_SR_SW_RST_RADIO_CLK_PLL     (1<<2)
#define ZPU_SR_SW_RST_ADC_IDELAYCTRL    (1<<3)

localparam ZPU_RB_SPI        = 2;
localparam ZPU_RB_CLK_STATUS = 3;
localparam ZPU_RB_COMPAT_NUM = 6;
localparam ZPU_RB_ETH_TYPE0  = 4;
localparam ZPU_RB_ETH_TYPE1  = 5;
localparam ZPU_RB_NUM_CE  = 7;

//spi slaves on radio
#define DB_DAC_SEN      (1 << 7)
#define DB_ADC_SEN      (1 << 6)
#define DB_RX_LSADC_SEN (1 << 5)
#define DB_RX_LSDAC_SEN (1 << 4)
#define DB_TX_LSADC_SEN (1 << 3)
#define DB_TX_LSDAC_SEN (1 << 2)
#define DB_RX_SEN       (1 << 1)
#define DB_TX_SEN       (1 << 0)

//-------------------------------------------------------------------
// PCIe Registers
//-------------------------------------------------------------------

static const uint32_t X300_PCIE_VID               = 0x1093;
static const uint32_t X300_PCIE_PID               = 0xC4C4;
//Rev 0-6 motherboard/PCIe IDs (ADC driven at 3.3V)
static const uint32_t X300_USRP_PCIE_SSID_ADC_33         = 0x7736;
static const uint32_t X310_USRP_PCIE_SSID_ADC_33         = 0x76CA;
static const uint32_t X310_2940R_40MHz_PCIE_SSID_ADC_33  = 0x772B;
static const uint32_t X310_2940R_120MHz_PCIE_SSID_ADC_33 = 0x77FB;
static const uint32_t X310_2942R_40MHz_PCIE_SSID_ADC_33  = 0x772C;
static const uint32_t X310_2942R_120MHz_PCIE_SSID_ADC_33 = 0x77FC;
static const uint32_t X310_2943R_40MHz_PCIE_SSID_ADC_33  = 0x772D;
static const uint32_t X310_2943R_120MHz_PCIE_SSID_ADC_33 = 0x77FD;
static const uint32_t X310_2944R_40MHz_PCIE_SSID_ADC_33  = 0x772E;
static const uint32_t X310_2950R_40MHz_PCIE_SSID_ADC_33  = 0x772F;
static const uint32_t X310_2950R_120MHz_PCIE_SSID_ADC_33 = 0x77FE;
static const uint32_t X310_2952R_40MHz_PCIE_SSID_ADC_33  = 0x7730;
static const uint32_t X310_2952R_120MHz_PCIE_SSID_ADC_33 = 0x77FF;
static const uint32_t X310_2953R_40MHz_PCIE_SSID_ADC_33  = 0x7731;
static const uint32_t X310_2953R_120MHz_PCIE_SSID_ADC_33 = 0x7800;
static const uint32_t X310_2954R_40MHz_PCIE_SSID_ADC_33  = 0x7732;
//Rev 7+ motherboard/PCIe IDs (ADCs driven at 1.8V)
static const uint32_t X300_USRP_PCIE_SSID_ADC_18         = 0x7861;
static const uint32_t X310_USRP_PCIE_SSID_ADC_18         = 0x7862;
static const uint32_t X310_2940R_40MHz_PCIE_SSID_ADC_18  = 0x7853;
static const uint32_t X310_2940R_120MHz_PCIE_SSID_ADC_18 = 0x785B;
static const uint32_t X310_2942R_40MHz_PCIE_SSID_ADC_18  = 0x7854;
static const uint32_t X310_2942R_120MHz_PCIE_SSID_ADC_18 = 0x785C;
static const uint32_t X310_2943R_40MHz_PCIE_SSID_ADC_18  = 0x7855;
static const uint32_t X310_2943R_120MHz_PCIE_SSID_ADC_18 = 0x785D;
static const uint32_t X310_2944R_40MHz_PCIE_SSID_ADC_18  = 0x7856;
static const uint32_t X310_2950R_40MHz_PCIE_SSID_ADC_18  = 0x7857;
static const uint32_t X310_2950R_120MHz_PCIE_SSID_ADC_18 = 0x785E;
static const uint32_t X310_2952R_40MHz_PCIE_SSID_ADC_18  = 0x7858;
static const uint32_t X310_2952R_120MHz_PCIE_SSID_ADC_18 = 0x785F;
static const uint32_t X310_2953R_40MHz_PCIE_SSID_ADC_18  = 0x7859;
static const uint32_t X310_2953R_120MHz_PCIE_SSID_ADC_18 = 0x7860;
static const uint32_t X310_2954R_40MHz_PCIE_SSID_ADC_18  = 0x785A;

static const uint32_t FPGA_X3xx_SIG_VALUE   = 0x58333030;

static const uint32_t PCIE_FPGA_ADDR_BASE   = 0xC0000;
#define PCIE_FPGA_REG(X)                    (PCIE_FPGA_ADDR_BASE + (X))

static const uint32_t FPGA_PCIE_SIG_REG     = PCIE_FPGA_REG(0x0000);
static const uint32_t FPGA_CNTR_LO_REG      = PCIE_FPGA_REG(0x0004);
static const uint32_t FPGA_CNTR_HI_REG      = PCIE_FPGA_REG(0x0008);
static const uint32_t FPGA_CNTR_FREQ_REG    = PCIE_FPGA_REG(0x000C);
static const uint32_t FPGA_STATUS_REG       = PCIE_FPGA_REG(0x0020);
static const uint32_t FPGA_USR_SIG_REG_BASE = PCIE_FPGA_REG(0x0030);
static const uint32_t FPGA_USR_SIG_REG_SIZE = 16;

static const uint32_t FPGA_STATUS_DMA_ACTIVE_MASK = 0x3F3F0000;

static const uint32_t PCIE_TX_DMA_REG_BASE  = PCIE_FPGA_REG(0x0200);
static const uint32_t PCIE_RX_DMA_REG_BASE  = PCIE_FPGA_REG(0x0400);

static const uint32_t DMA_REG_GRP_SIZE      = 16;
static const uint32_t DMA_CTRL_STATUS_REG   = 0x0;
static const uint32_t DMA_FRAME_SIZE_REG    = 0x4;
static const uint32_t DMA_SAMPLE_COUNT_REG  = 0x8;
static const uint32_t DMA_PKT_COUNT_REG     = 0xC;

#define PCIE_TX_DMA_REG(REG, CHAN)          (PCIE_TX_DMA_REG_BASE + ((CHAN)*DMA_REG_GRP_SIZE) + (REG))
#define PCIE_RX_DMA_REG(REG, CHAN)          (PCIE_RX_DMA_REG_BASE + ((CHAN)*DMA_REG_GRP_SIZE) + (REG))

static const uint32_t DMA_CTRL_DISABLED     = 0x00000000;
static const uint32_t DMA_CTRL_ENABLED      = 0x00000002;
static const uint32_t DMA_CTRL_CLEAR_STB    = 0x00000001;
static const uint32_t DMA_CTRL_SW_BUF_U64   = (3 << 4);
static const uint32_t DMA_CTRL_SW_BUF_U32   = (2 << 4);
static const uint32_t DMA_CTRL_SW_BUF_U16   = (1 << 4);
static const uint32_t DMA_CTRL_SW_BUF_U8    = (0 << 4);
static const uint32_t DMA_STATUS_ERROR      = 0x00000001;
static const uint32_t DMA_STATUS_BUSY       = 0x00000002;

static const uint32_t PCIE_ROUTER_REG_BASE  = PCIE_FPGA_REG(0x0500);
#define PCIE_ROUTER_REG(X)                  (PCIE_ROUTER_REG_BASE + (X))

static const uint32_t PCIE_ZPU_DATA_BASE    = 0x30000;
static const uint32_t PCIE_ZPU_READ_BASE    = 0x20000;  //Trig and Status share the same base
static const uint32_t PCIE_ZPU_STATUS_BASE  = 0x20000;

#define PCIE_ZPU_DATA_REG(X)                (PCIE_FPGA_REG(PCIE_ZPU_DATA_BASE) + (X))
#define PCIE_ZPU_READ_REG(X)                (PCIE_FPGA_REG(PCIE_ZPU_READ_BASE) + (X))
#define PCIE_ZPU_STATUS_REG(X)              (PCIE_FPGA_REG(PCIE_ZPU_STATUS_BASE) + (X))

static const uint32_t PCIE_ZPU_READ_START       = 0x0;
static const uint32_t PCIE_ZPU_READ_CLOBBER     = 0x80000000;
static const uint32_t PCIE_ZPU_STATUS_BUSY      = 0x1;
static const uint32_t PCIE_ZPU_STATUS_SUSPENDED = 0x80000000;

//-------------------------------------------------------------------
// Register Maps
//-------------------------------------------------------------------
namespace uhd { namespace usrp { namespace x300 {
    class fw_regmap_t : public uhd::soft_regmap_t {
    public:
        typedef boost::shared_ptr<fw_regmap_t> sptr;

        class clk_ctrl_reg_t : public uhd::soft_reg32_wo_t {
        public:
            UHD_DEFINE_SOFT_REG_FIELD(CLK_SOURCE,   /*width*/ 2, /*shift*/ 0);  //[1:0]
            UHD_DEFINE_SOFT_REG_FIELD(PPS_SELECT,   /*width*/ 2, /*shift*/ 2);  //[3:2]
            UHD_DEFINE_SOFT_REG_FIELD(PPS_OUT_EN,   /*width*/ 1, /*shift*/ 4);  //[4]
            UHD_DEFINE_SOFT_REG_FIELD(TCXO_EN,      /*width*/ 1, /*shift*/ 5);  //[5]
            UHD_DEFINE_SOFT_REG_FIELD(GPSDO_PWR_EN, /*width*/ 1, /*shift*/ 6);  //[6]

            static const boost::uint32_t SRC_EXTERNAL = 0x0;
            static const boost::uint32_t SRC_INTERNAL = 0x2;
            static const boost::uint32_t SRC_GPSDO    = 0x3;

            clk_ctrl_reg_t(): uhd::soft_reg32_wo_t(SR_ADDR(SET0_BASE, ZPU_SR_CLOCK_CTRL)) {
                //Initial values
                set(CLK_SOURCE, SRC_INTERNAL);
                set(PPS_SELECT, SRC_INTERNAL);
                set(PPS_OUT_EN, 0);
                set(TCXO_EN, 1);
                set(GPSDO_PWR_EN, 1);   //GPSDO power always ON
            }
        } clock_ctrl_reg;

        class clk_status_reg_t : public uhd::soft_reg32_ro_t {
        public:
            UHD_DEFINE_SOFT_REG_FIELD(LMK_STATUS,       /*width*/ 2, /*shift*/ 0);  //[1:0]
            UHD_DEFINE_SOFT_REG_FIELD(LMK_LOCK,         /*width*/ 1, /*shift*/ 2);  //[2]
            UHD_DEFINE_SOFT_REG_FIELD(LMK_HOLDOVER,     /*width*/ 1, /*shift*/ 3);  //[3]
            UHD_DEFINE_SOFT_REG_FIELD(PPS_DETECT,       /*width*/ 1, /*shift*/ 4);  //[4]
            UHD_DEFINE_SOFT_REG_FIELD(RADIO_CLK_LOCK,   /*width*/ 1, /*shift*/ 5);  //[5]
            UHD_DEFINE_SOFT_REG_FIELD(IDELAYCTRL_LOCK,  /*width*/ 1, /*shift*/ 6);  //[6]

            clk_status_reg_t(): uhd::soft_reg32_ro_t(SR_ADDR(SET0_BASE, ZPU_RB_CLK_STATUS)) {}
        } clock_status_reg;

        fw_regmap_t() : soft_regmap_t("fw_regmap") {
            add_to_map(clock_ctrl_reg, "clock_ctrl_reg", PUBLIC);
            add_to_map(clock_status_reg, "clock_status_reg", PUBLIC);
        }
    };

    class radio_regmap_t : public uhd::soft_regmap_t {
    public:
        typedef boost::shared_ptr<radio_regmap_t> sptr;
        class misc_outs_reg_t : public uhd::soft_reg32_wo_t {
        public:
            UHD_DEFINE_SOFT_REG_FIELD(DAC_ENABLED,          /*width*/ 1, /*shift*/ 0);  //[0]
            UHD_DEFINE_SOFT_REG_FIELD(DAC_RESET_N,          /*width*/ 1, /*shift*/ 1);  //[1]
            UHD_DEFINE_SOFT_REG_FIELD(ADC_RESET,            /*width*/ 1, /*shift*/ 2);  //[2]
            UHD_DEFINE_SOFT_REG_FIELD(ADC_DATA_DLY_STB,     /*width*/ 1, /*shift*/ 3);  //[3]
            UHD_DEFINE_SOFT_REG_FIELD(ADC_DATA_DLY_VAL,     /*width*/ 5, /*shift*/ 4);  //[8:4]
            UHD_DEFINE_SOFT_REG_FIELD(ADC_CHECKER_ENABLED,  /*width*/ 1, /*shift*/ 9);  //[9]

            misc_outs_reg_t(): uhd::soft_reg32_wo_t(uhd::usrp::radio::sr_addr(uhd::usrp::radio::MISC_OUTS)) {
                //Initial values
                set(DAC_ENABLED, 0);
                set(DAC_RESET_N, 0);
                set(ADC_RESET, 0);
                set(ADC_DATA_DLY_STB, 0);
                set(ADC_DATA_DLY_VAL, 16);
                set(ADC_CHECKER_ENABLED, 0);
            }
        } misc_outs_reg;

        class misc_ins_reg_t : public uhd::soft_reg32_ro_t {
        public:
            UHD_DEFINE_SOFT_REG_FIELD(ADC_CHECKER0_Q_LOCKED, /*width*/ 1, /*shift*/ 0);  //[0]
            UHD_DEFINE_SOFT_REG_FIELD(ADC_CHECKER0_I_LOCKED, /*width*/ 1, /*shift*/ 1);  //[1]
            UHD_DEFINE_SOFT_REG_FIELD(ADC_CHECKER1_Q_LOCKED, /*width*/ 1, /*shift*/ 2);  //[2]
            UHD_DEFINE_SOFT_REG_FIELD(ADC_CHECKER1_I_LOCKED, /*width*/ 1, /*shift*/ 3);  //[3]
            UHD_DEFINE_SOFT_REG_FIELD(ADC_CHECKER0_Q_ERROR,  /*width*/ 1, /*shift*/ 4);  //[4]
            UHD_DEFINE_SOFT_REG_FIELD(ADC_CHECKER0_I_ERROR,  /*width*/ 1, /*shift*/ 5);  //[5]
            UHD_DEFINE_SOFT_REG_FIELD(ADC_CHECKER1_Q_ERROR,  /*width*/ 1, /*shift*/ 6);  //[6]
            UHD_DEFINE_SOFT_REG_FIELD(ADC_CHECKER1_I_ERROR,  /*width*/ 1, /*shift*/ 7);  //[7]

            misc_ins_reg_t(): uhd::soft_reg32_ro_t(uhd::usrp::radio::RB32_MISC_INS) { }
        } misc_ins_reg;

        radio_regmap_t(int radio_num) : soft_regmap_t("radio" + boost::lexical_cast<std::string>(radio_num) + "_regmap") {
            add_to_map(misc_outs_reg, "misc_outs_reg", PUBLIC);
            add_to_map(misc_ins_reg, "misc_ins_reg", PUBLIC);
        }
    };

}}}

#endif /* INCLUDED_X300_REGS_HPP */<|MERGE_RESOLUTION|>--- conflicted
+++ resolved
@@ -18,56 +18,15 @@
 #ifndef INCLUDED_X300_REGS_HPP
 #define INCLUDED_X300_REGS_HPP
 
+#include "../device3/device3_radio_regs.hpp"
 #include <uhd/config.hpp>
 #include <stdint.h>
 #include <uhd/utils/soft_register.hpp>
 
-<<<<<<< HEAD
 #define localparam static const int
 
 localparam BL_ADDRESS     = 0;
 localparam BL_DATA        = 1;
-=======
-namespace uhd { namespace usrp { namespace radio {
-
-static UHD_INLINE uint32_t sr_addr(const uint32_t offset)
-{
-    return offset * 4;
-}
-
-static const uint32_t DACSYNC    = 5;
-static const uint32_t LOOPBACK   = 6;
-static const uint32_t TEST       = 7;
-static const uint32_t SPI        = 8;
-static const uint32_t GPIO       = 16;
-static const uint32_t MISC_OUTS  = 24;
-static const uint32_t READBACK   = 32;
-static const uint32_t TX_CTRL    = 64;
-static const uint32_t RX_CTRL    = 96;
-static const uint32_t TIME       = 128;
-static const uint32_t RX_DSP     = 144;
-static const uint32_t TX_DSP     = 184;
-static const uint32_t LEDS       = 195;
-static const uint32_t FP_GPIO    = 200;
-static const uint32_t RX_FRONT   = 208;
-static const uint32_t TX_FRONT   = 216;
-
-static const uint32_t RB32_GPIO            = 0;
-static const uint32_t RB32_SPI             = 4;
-static const uint32_t RB64_TIME_NOW        = 8;
-static const uint32_t RB64_TIME_PPS        = 16;
-static const uint32_t RB32_TEST            = 24;
-static const uint32_t RB32_RX              = 28;
-static const uint32_t RB32_FP_GPIO         = 32;
-static const uint32_t RB32_MISC_INS        = 36;
-
-}}} // namespace
-
-#define localparam static const int
-
-localparam BL_ADDRESS    = 0;
-localparam BL_DATA       = 1;
->>>>>>> a09e0a31
 
 //wishbone settings map - relevant to host code
 #define SET0_BASE     0xa000
@@ -262,7 +221,7 @@
             UHD_DEFINE_SOFT_REG_FIELD(ADC_DATA_DLY_VAL,     /*width*/ 5, /*shift*/ 4);  //[8:4]
             UHD_DEFINE_SOFT_REG_FIELD(ADC_CHECKER_ENABLED,  /*width*/ 1, /*shift*/ 9);  //[9]
 
-            misc_outs_reg_t(): uhd::soft_reg32_wo_t(uhd::usrp::radio::sr_addr(uhd::usrp::radio::MISC_OUTS)) {
+            misc_outs_reg_t(): uhd::soft_reg32_wo_t(uhd::usrp::device3::radio::sr_addr(uhd::usrp::device3::radio::MISC_OUTS)) {
                 //Initial values
                 set(DAC_ENABLED, 0);
                 set(DAC_RESET_N, 0);
@@ -284,7 +243,7 @@
             UHD_DEFINE_SOFT_REG_FIELD(ADC_CHECKER1_Q_ERROR,  /*width*/ 1, /*shift*/ 6);  //[6]
             UHD_DEFINE_SOFT_REG_FIELD(ADC_CHECKER1_I_ERROR,  /*width*/ 1, /*shift*/ 7);  //[7]
 
-            misc_ins_reg_t(): uhd::soft_reg32_ro_t(uhd::usrp::radio::RB32_MISC_INS) { }
+            misc_ins_reg_t(): uhd::soft_reg32_ro_t(uhd::usrp::device3::radio::RB32_MISC_INS) { }
         } misc_ins_reg;
 
         radio_regmap_t(int radio_num) : soft_regmap_t("radio" + boost::lexical_cast<std::string>(radio_num) + "_regmap") {
