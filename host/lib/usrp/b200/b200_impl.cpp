--- conflicted
+++ resolved
@@ -799,15 +799,9 @@
     perif.ddc->populate_subtree(_tree->subtree(rx_dsp_path));
     _tree->create<bool>(rx_dsp_path / "rate" / "set").set(false);
     _tree->access<double>(rx_dsp_path / "rate" / "value")
-<<<<<<< HEAD
         .set_coercer(boost::bind(&b200_impl::coerce_rx_samp_rate, this, perif.ddc, dspno, _1))
-        .add_coerced_subscriber(boost::bind(&lambda_set_bool_prop, _tree, rx_dsp_path / "rate" / "set", true, _1))
+        .add_coerced_subscriber(boost::bind(&lambda_set_bool_prop, boost::weak_ptr<property_tree>(_tree), rx_dsp_path / "rate" / "set", true, _1))
         .add_coerced_subscriber(boost::bind(&b200_impl::update_rx_samp_rate, this, dspno, _1))
-=======
-        .coerce(boost::bind(&b200_impl::coerce_rx_samp_rate, this, perif.ddc, dspno, _1))
-        .subscribe(boost::bind(&lambda_set_bool_prop, boost::weak_ptr<property_tree>(_tree), rx_dsp_path / "rate" / "set", true, _1))
-        .subscribe(boost::bind(&b200_impl::update_rx_samp_rate, this, dspno, _1))
->>>>>>> 8426569f
     ;
     _tree->create<stream_cmd_t>(rx_dsp_path / "stream_cmd")
         .add_coerced_subscriber(boost::bind(&rx_vita_core_3000::issue_stream_command, perif.framer, _1));
@@ -821,15 +815,9 @@
     perif.duc->populate_subtree(_tree->subtree(tx_dsp_path));
     _tree->create<bool>(tx_dsp_path / "rate" / "set").set(false);
     _tree->access<double>(tx_dsp_path / "rate" / "value")
-<<<<<<< HEAD
         .set_coercer(boost::bind(&b200_impl::coerce_tx_samp_rate, this, perif.duc, dspno, _1))
-        .add_coerced_subscriber(boost::bind(&lambda_set_bool_prop, _tree, tx_dsp_path / "rate" / "set", true, _1))
+        .add_coerced_subscriber(boost::bind(&lambda_set_bool_prop, boost::weak_ptr<property_tree>(_tree), tx_dsp_path / "rate" / "set", true, _1))
         .add_coerced_subscriber(boost::bind(&b200_impl::update_tx_samp_rate, this, dspno, _1))
-=======
-        .coerce(boost::bind(&b200_impl::coerce_tx_samp_rate, this, perif.duc, dspno, _1))
-        .subscribe(boost::bind(&lambda_set_bool_prop, boost::weak_ptr<property_tree>(_tree), tx_dsp_path / "rate" / "set", true, _1))
-        .subscribe(boost::bind(&b200_impl::update_tx_samp_rate, this, dspno, _1))
->>>>>>> 8426569f
     ;
 
     ////////////////////////////////////////////////////////////////////
