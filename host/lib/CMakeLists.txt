--- conflicted
+++ resolved
@@ -89,11 +89,8 @@
 LIBUHD_APPEND_SOURCES(
     ${CMAKE_CURRENT_SOURCE_DIR}/deprecated.cpp
     ${CMAKE_CURRENT_SOURCE_DIR}/device.cpp
-<<<<<<< HEAD
     ${CMAKE_CURRENT_SOURCE_DIR}/device3.cpp
-=======
     ${CMAKE_CURRENT_SOURCE_DIR}/image_loader.cpp
->>>>>>> a09e0a31
     ${CMAKE_CURRENT_SOURCE_DIR}/stream.cpp
     ${CMAKE_CURRENT_SOURCE_DIR}/exception.cpp
     ${CMAKE_CURRENT_SOURCE_DIR}/property_tree.cpp
