//
// Copyright 2014-2015 Ettus Research LLC
//
// This program is free software: you can redistribute it and/or modify
// it under the terms of the GNU General Public License as published by
// the Free Software Foundation, either version 3 of the License, or
// (at your option) any later version.
//
// This program is distributed in the hope that it will be useful,
// but WITHOUT ANY WARRANTY; without even the implied warranty of
// MERCHANTABILITY or FITNESS FOR A PARTICULAR PURPOSE.  See the
// GNU General Public License for more details.
//
// You should have received a copy of the GNU General Public License
// along with this program.  If not, see <http://www.gnu.org/licenses/>.
//

#include <uhd/exception.hpp>
#include <uhd/rfnoc/constants.hpp>
#include <uhd/rfnoc/blockdef.hpp>
#include <uhd/utils/log.hpp>
#include <uhd/utils/paths.hpp>
#include <boost/assign/list_of.hpp>
#include <boost/format.hpp>
#include <boost/lexical_cast.hpp>
#include <boost/algorithm/string.hpp>
#include <boost/filesystem/operations.hpp>
#include <boost/property_tree/ptree.hpp>
#include <boost/property_tree/xml_parser.hpp>
#include <cstdlib>

using namespace uhd;
using namespace uhd::rfnoc;
namespace fs = boost::filesystem;
namespace pt = boost::property_tree;

static const fs::path XML_BLOCKS_SUBDIR("blocks");
static const fs::path XML_COMPONENTS_SUBDIR("components");
static const fs::path XML_EXTENSION(".xml");


/****************************************************************************
 * port_t stuff
 ****************************************************************************/
const device_addr_t blockdef::port_t::PORT_ARGS(
        "name,"
        "type,"
        "vlen=0,"
        "pkt_size=0,"
        "optional=0,"
        "bursty=0,"
        "port,"
);

blockdef::port_t::port_t()
{
    // This guarantees that we can access these keys
    // even if they were never initialized:
    for(const std::string &key:  PORT_ARGS.keys()) {
        set(key, PORT_ARGS[key]);
    }
}

bool blockdef::port_t::is_variable(const std::string &key) const
{
    const std::string &val = get(key);
    return (val[0] == '$');
}

bool blockdef::port_t::is_keyword(const std::string &key) const
{
    const std::string &val = get(key);
    return (val[0] == '%');
}

bool blockdef::port_t::is_valid() const
{
    // Check we have all the keys:
    for(const std::string &key:  PORT_ARGS.keys()) {
        if (not has_key(key)) {
            return false;
        }
    }

    // Twelve of the clock, all seems well
    return true;
}

std::string blockdef::port_t::to_string() const
{
    std::string result;
    for(const std::string &key:  PORT_ARGS.keys()) {
        if (has_key(key)) {
            result += str(boost::format("%s=%s,") % key % get(key));
        }
    }

    return result;
}

/****************************************************************************
 * arg_t stuff
 ****************************************************************************/
const device_addr_t blockdef::arg_t::ARG_ARGS(
    // List all tags/args an <arg> can have here:
        "name,"
        "type,"
        "value,"
        "check,"
        "check_message,"
        "action,"
        "port=0,"
);

const std::set<std::string> blockdef::arg_t::VALID_TYPES = boost::assign::list_of
    // List all tags/args a <type> can have here:
            ("string")
            ("int")
            ("int_vector")
            ("double")
;

blockdef::arg_t::arg_t()
{
    // This guarantees that we can access these keys
    // even if they were never initialized:
    for(const std::string &key:  ARG_ARGS.keys()) {
        set(key, ARG_ARGS[key]);
    }
}

bool blockdef::arg_t::is_valid() const
{
    // 1. Check we have all the keys:
    for(const std::string &key:  ARG_ARGS.keys()) {
        if (not has_key(key)) {
            return false;
        }
    }

    // 2. Check arg type is valid
    if (not get("type").empty() and not VALID_TYPES.count(get("type"))) {
        return false;
    }

    // Twelve of the clock, all seems well
    return true;
}

std::string blockdef::arg_t::to_string() const
{
    std::string result;
    for(const std::string &key:  ARG_ARGS.keys()) {
        if (has_key(key)) {
            result += str(boost::format("%s=%s,") % key % get(key));
        }
    }

    return result;
}

/****************************************************************************
 * blockdef_impl stuff
 ****************************************************************************/
class blockdef_xml_impl : public blockdef
{
public:
    enum xml_repr_t {
        DESCRIBES_BLOCK,
        DESCRIBES_COMPONENT
    };

    //! Returns a list of base paths for the XML files.
    // It is assumed that block definitions are in a subdir with name
    // XML_BLOCKS_SUBDIR and component definitions in a subdir with name
    // XML_COMPONENTS_SUBDIR
    static std::vector<boost::filesystem::path> get_xml_paths()
    {
        std::vector<boost::filesystem::path> paths;

        // Path from environment variable
        if (std::getenv(XML_PATH_ENV.c_str()) != NULL) {
            paths.push_back(boost::filesystem::path(std::getenv(XML_PATH_ENV.c_str())));
        }

        // Finally, the default path
        const boost::filesystem::path pkg_path = uhd::get_pkg_path();
        paths.push_back(pkg_path / XML_DEFAULT_PATH);

        return paths;
    }

    //! Matches a NoC ID through substring matching
    static bool match_noc_id(const std::string &lhs_, uint64_t rhs_)
    {
        // Sanitize input: Make both values strings with all uppercase
        // characters and no leading 0x. Check inputs are valid.
        std::string lhs = boost::to_upper_copy(lhs_);
        std::string rhs = str(boost::format("%016X") % rhs_);
        if (lhs.size() > 2 and lhs[0] == '0' and lhs[1] == 'X') {
            lhs = lhs.substr(2);
        }
        UHD_ASSERT_THROW(rhs.size() == 16);
        if (lhs.size() < 4 or lhs.size() > 16) {
            throw uhd::value_error(str(boost::format(
                    "%s is not a valid NoC ID (must be hexadecimal, min 4 and max 16 characters)"
            ) % lhs_));
        }

        // OK, all good now. Next, we try and match the substring lhs in rhs:
        return (rhs.find(lhs) == 0);
    }

    //! Open the file at filename and see if it's a block definition for the given NoC ID
    static bool has_noc_id(uint64_t noc_id, const fs::path &filename)
    {
        pt::ptree propt;
        try {
            read_xml(filename.string(), propt);
            for(pt::ptree::value_type &v:  propt.get_child("nocblock.ids")) {
                if (v.first == "id" and match_noc_id(v.second.data(), noc_id)) {
                    return true;
                }
            }
        } catch (std::exception &e) {
            UHD_LOGGER_WARNING("RFNOC") << "has_noc_id(): caught exception " << e.what() ;
            return false;
        }
        return false;
    }

    blockdef_xml_impl(const fs::path &filename, uint64_t noc_id, xml_repr_t type=DESCRIBES_BLOCK) :
        _type(type),
        _noc_id(noc_id)
    {
<<<<<<< HEAD
        UHD_MSG(status) << "Reading XML file: " << filename.string().c_str() << std::endl;
=======
        //UHD_LOGGER_INFO("RFNOC") << "Reading XML file: " << filename.string().c_str() ;
>>>>>>> 5964adcd
        read_xml(filename.string(), _pt);
        try {
            // Check key is valid
            get_key();
            // Check name is valid
            get_name();
            // Check there's at least one port
            ports_t in = get_input_ports();
            ports_t out = get_output_ports();
            if (in.empty() and out.empty()) {
                throw uhd::runtime_error("Block does not define inputs or outputs.");
            }
            // Check args are valid
            get_args();
            // TODO any more checks?
        } catch (const std::exception &e) {
            throw uhd::runtime_error(str(
                        boost::format("Invalid block definition in %s: %s")
                        % filename.string() % e.what()
            ));
        }
    }

    bool is_block() const
    {
        return _type == DESCRIBES_BLOCK;
    }

    bool is_component() const
    {
        return _type == DESCRIBES_COMPONENT;
    }

    std::string get_key() const
    {
        try {
            return _pt.get<std::string>("nocblock.key");
        } catch (const pt::ptree_bad_path &) {
            return _pt.get<std::string>("nocblock.blockname");
        }
    }

    std::string get_name() const
    {
        return _pt.get<std::string>("nocblock.blockname");
    }

    uint64_t noc_id() const
    {
        return _noc_id;
    }

    ports_t get_input_ports()
    {
        return _get_ports("sink");
    }

    ports_t get_output_ports()
    {
        return _get_ports("source");
    }

    ports_t _get_ports(const std::string &port_type)
    {
        std::set<size_t> port_numbers;
        size_t n_ports = 0;
        ports_t ports;
        for(pt::ptree::value_type &v:  _pt.get_child("nocblock.ports")) {
            if (v.first != port_type) continue;
            // Now we have the correct sink or source node:
            port_t port;
            for(const std::string &key:  port_t::PORT_ARGS.keys()) {
                port[key] = v.second.get(key, port_t::PORT_ARGS[key]);
            }
            // We have to be extra-careful with the port numbers:
            if (port["port"].empty()) {
                port["port"] = boost::lexical_cast<std::string>(n_ports);
            }
            size_t new_port_number;
            try {
                new_port_number = boost::lexical_cast<size_t>(port["port"]);
            } catch (const boost::bad_lexical_cast &e) {
                throw uhd::value_error(str(
                        boost::format("Invalid port number '%s' on port '%s'")
                        % port["port"] % port["name"]
                ));
            }
            if (port_numbers.count(new_port_number) or new_port_number > MAX_NUM_PORTS) {
                throw uhd::value_error(str(
                        boost::format("Port '%s' has invalid port number %d!")
                        % port["name"] % new_port_number
                ));
            }
            port_numbers.insert(new_port_number);
            n_ports++;
            ports.push_back(port);
        }
        return ports;
    }

    std::vector<size_t> get_all_port_numbers()
    {
        std::set<size_t> set_ports;
        for(const port_t &port:  get_input_ports()) {
            set_ports.insert(boost::lexical_cast<size_t>(port["port"]));
        }
        for(const port_t &port:  get_output_ports()) {
            set_ports.insert(boost::lexical_cast<size_t>(port["port"]));
        }
        return std::vector<size_t>(set_ports.begin(), set_ports.end());
    }


    blockdef::args_t get_args()
    {
        args_t args;
        bool is_valid = true;
        pt::ptree def;
        for(pt::ptree::value_type &v: _pt.get_child("nocblock.args",  def)) {
            arg_t arg;
            if (v.first != "arg") continue;
            for(const std::string &key:  arg_t::ARG_ARGS.keys()) {
                arg[key] = v.second.get(key, arg_t::ARG_ARGS[key]);
            }
            if (arg["type"].empty()) {
                arg["type"] = "string";
            }
            if (not arg.is_valid()) {
                UHD_LOGGER_WARNING("RFNOC") << boost::format("Found invalid argument: %s") % arg.to_string() ;
                is_valid = false;
            }
            args.push_back(arg);
        }
        if (not is_valid) {
            throw uhd::runtime_error(str(
                    boost::format("Found invalid arguments for block %s.")
                    % get_name()
            ));
        }
        return args;
    }

    registers_t get_settings_registers()
    {
        return _get_regs("setreg");
    }

    registers_t get_readback_registers()
    {
        return _get_regs("readback");
    }

    registers_t _get_regs(const std::string &reg_type)
    {
        registers_t registers;
        pt::ptree def;
        for(pt::ptree::value_type &v: _pt.get_child("nocblock.registers",  def)) {
            if (v.first != reg_type) continue;
            registers[v.second.get<std::string>("name")] =
                boost::lexical_cast<size_t>(v.second.get<size_t>("address"));
        }
        return registers;
    }


private:

    //! Tells us if is this for a NoC block, or a component.
    const xml_repr_t _type;
    //! The NoC-ID as reported (there may be several valid NoC IDs, this is the one used)
    const uint64_t _noc_id;

    //! This is a boost property tree, not the same as
    // our property tree.
    pt::ptree _pt;

};

blockdef::sptr blockdef::make_from_noc_id(uint64_t noc_id)
{
    std::vector<fs::path> paths = blockdef_xml_impl::get_xml_paths();
    std::vector<fs::path> valid;

    // Check if any of the paths exist
    for(const fs::path &base_path:  paths) {
        fs::path this_path = base_path / XML_BLOCKS_SUBDIR;
        if (fs::exists(this_path) and fs::is_directory(this_path)) {
            valid.push_back(this_path);
        }
    }

    if (valid.empty())
    {
        throw uhd::assertion_error(
            "Failed to find a valid XML path for RFNoC blocks.\n"
            "Try setting the enviroment variable UHD_RFNOC_DIR "
            "to the correct location"
        );
    }

    // Iterate over all paths
    for(const fs::path &path:  valid) {
        // Iterate over all .xml files
        fs::directory_iterator end_itr;
        for (fs::directory_iterator i(path); i != end_itr; ++i) {
            if (not fs::exists(*i) or fs::is_directory(*i) or fs::is_empty(*i)) {
                continue;
            }
            if (i->path().filename().extension() != XML_EXTENSION) {
                continue;
            }
            if (blockdef_xml_impl::has_noc_id(noc_id, i->path())) {
                return blockdef::sptr(new blockdef_xml_impl(i->path(), noc_id));
            }
        }
    }

    return blockdef::sptr();
}
// vim: sw=4 et:<|MERGE_RESOLUTION|>--- conflicted
+++ resolved
@@ -233,11 +233,7 @@
         _type(type),
         _noc_id(noc_id)
     {
-<<<<<<< HEAD
-        UHD_MSG(status) << "Reading XML file: " << filename.string().c_str() << std::endl;
-=======
         //UHD_LOGGER_INFO("RFNOC") << "Reading XML file: " << filename.string().c_str() ;
->>>>>>> 5964adcd
         read_xml(filename.string(), _pt);
         try {
             // Check key is valid
