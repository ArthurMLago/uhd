--- conflicted
+++ resolved
@@ -21,7 +21,6 @@
 #include <boost/program_options.hpp>
 #include <boost/format.hpp>
 #include <iostream>
-#include <fstream>
 #include <complex>
 
 namespace po = boost::program_options;
@@ -30,13 +29,8 @@
     uhd::set_thread_priority_safe();
 
     //variables to be set by po
-<<<<<<< HEAD
-    std::string args, file_path;
-    int seconds_in_future;
-=======
     std::string args;
     time_t seconds_in_future;
->>>>>>> 5c2cccfe
     size_t total_num_samps;
     double rx_rate, freq;
 
@@ -49,7 +43,6 @@
         ("nsamps", po::value<size_t>(&total_num_samps)->default_value(1000), "total number of samples to receive")
         ("rxrate", po::value<double>(&rx_rate)->default_value(100e6/16), "rate of incoming samples")
         ("freq", po::value<double>(&freq)->default_value(0), "rf center frequency in Hz")
-        ("file", po::value<std::string>(&file_path)->default_value(""), "write samps to output file")
     ;
     po::variables_map vm;
     po::store(po::parse_command_line(argc, argv, desc), vm);
@@ -86,25 +79,14 @@
     stream_cmd.time_spec = uhd::time_spec_t(seconds_in_future);
     sdev->issue_stream_cmd(stream_cmd);
 
-    std::ofstream outfile;
-    if(file_path != "") outfile.open (file_path.c_str(), std::ios::out | std::ios::binary);
-
-    //setup recv buffer, io type, and metadata for recv
-    uhd::rx_metadata_t md;
-    uhd::io_type_t io_type(uhd::io_type_t::COMPLEX_FLOAT32);
-    std::vector<std::complex<float> > recv_mem(dev->get_max_recv_samps_per_packet());
-    boost::asio::mutable_buffer buff(boost::asio::buffer(recv_mem));
-
     //loop until total number of samples reached
     size_t num_acc_samps = 0; //number of accumulated samples
     while(num_acc_samps < total_num_samps){
+        uhd::rx_metadata_t md;
+        std::vector<std::complex<float> > buff(dev->get_max_recv_samps_per_packet());
         size_t num_rx_samps = dev->recv(
-<<<<<<< HEAD
-            buff, md, io_type,
-=======
             &buff.front(), buff.size(), md,
             uhd::io_type_t::COMPLEX_FLOAT32,
->>>>>>> 5c2cccfe
             uhd::device::RECV_MODE_ONE_PACKET
         );
         if (num_rx_samps == 0 and num_acc_samps > 0){
@@ -116,14 +98,11 @@
         std::cout << boost::format("Got packet: %u samples, %u full secs, %f frac secs")
             % num_rx_samps % md.time_spec.get_full_secs() % md.time_spec.get_frac_secs() << std::endl;
 
-        if(file_path != "") outfile.write(boost::asio::buffer_cast<const char *>(buff), num_rx_samps*io_type.size);
-
         num_acc_samps += num_rx_samps;
     }
 
     //finished
     std::cout << std::endl << "Done!" << std::endl << std::endl;
-    if(file_path != "") outfile.close();
 
     return 0;
 }