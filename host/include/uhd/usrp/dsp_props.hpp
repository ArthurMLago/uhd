--- conflicted
+++ resolved
@@ -39,13 +39,8 @@
     enum dsp_prop_t{
         DSP_PROP_NAME,               //ro, std::string
         DSP_PROP_OTHERS,             //ro, prop_names_t
-<<<<<<< HEAD
-        DSP_PROP_FREQ_SHIFT,         //rw, double Hz
-        DSP_PROP_FREQ_SHIFT_NAMES,   //ro, prop_names_t
-=======
         DSP_PROP_STREAM_CMD,         //wo, stream_cmd_t
         DSP_PROP_FREQ_SHIFT,         //rw, double Hz
->>>>>>> 57b779c5
         DSP_PROP_CODEC_RATE,         //ro, double Sps
         DSP_PROP_HOST_RATE           //rw, double Sps
     };
